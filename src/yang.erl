--- conflicted
+++ resolved
@@ -88,7 +88,6 @@
 check_type(X, <<"array">>  ) -> {true, X};
 check_type(X, undefined) -> {true, X};
 check_type(X, anyxml) when is_list(X); is_binary(X) -> {true, X};
-<<<<<<< HEAD
 check_type(X0, {type,_,<<"enumeration">>,En}) ->
     try
 	X = if is_integer(X0) -> list_to_binary(integer_to_list(X0));
@@ -106,14 +105,6 @@
 		end
 	end
     catch error:_ -> false
-=======
-check_type(X, {type,_,<<"enumeration">>,En}) ->
-    case [E || {E,V} <- [{E1,get_en_value(I)} || {enum,_,E1,I} <- En],
-	       V == X] of
-	[] -> false;
-	[Val] ->
-	    {true, Val}
->>>>>>> aa174328
     end;
 check_type(X, {type,_,<<"binary">>,_}) when is_binary(X) -> {true, X};
 check_type(X, {type,_,<<"bits">>,_}) when is_bitstring(X) -> {true, X};
@@ -179,7 +170,7 @@
     end.
 
 find_enum([{enum, _, Key, I}|T], X) ->
-    V = get_value(I),
+    V = get_en_value(I),
     if X == V ->
 	    [{Key, V}];
        X == Key ->
@@ -200,7 +191,7 @@
 
 get_en_value(I) ->
     {value, _, V, _} = lists:keyfind(value, 1, I),
-    binary_to_list(V).
+    V.
 
 is_empty(<<>>) -> true;
 is_empty([])   -> true;
